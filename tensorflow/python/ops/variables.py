# Copyright 2015 The TensorFlow Authors. All Rights Reserved.
#
# Licensed under the Apache License, Version 2.0 (the "License");
# you may not use this file except in compliance with the License.
# You may obtain a copy of the License at
#
#     http://www.apache.org/licenses/LICENSE-2.0
#
# Unless required by applicable law or agreed to in writing, software
# distributed under the License is distributed on an "AS IS" BASIS,
# WITHOUT WARRANTIES OR CONDITIONS OF ANY KIND, either express or implied.
# See the License for the specific language governing permissions and
# limitations under the License.
# ==============================================================================
"""Variable class."""
from __future__ import absolute_import
from __future__ import division
from __future__ import print_function

from tensorflow.core.framework import attr_value_pb2
from tensorflow.core.framework import variable_pb2
from tensorflow.python.eager import context
from tensorflow.python.framework import dtypes
from tensorflow.python.framework import ops
from tensorflow.python.framework import tensor_shape
from tensorflow.python.ops import array_ops
from tensorflow.python.ops import control_flow_ops
from tensorflow.python.ops import gen_array_ops
from tensorflow.python.ops import math_ops
from tensorflow.python.ops import state_ops
from tensorflow.python.util import compat
from tensorflow.python.util import tf_should_use
from tensorflow.python.util.deprecation import deprecated


class Variable(object):
  """See the @{$variables$Variables How To} for a high level overview.

  A variable maintains state in the graph across calls to `run()`. You add a
  variable to the graph by constructing an instance of the class `Variable`.

  The `Variable()` constructor requires an initial value for the variable,
  which can be a `Tensor` of any type and shape. The initial value defines the
  type and shape of the variable. After construction, the type and shape of
  the variable are fixed. The value can be changed using one of the assign
  methods.

  If you want to change the shape of a variable later you have to use an
  `assign` Op with `validate_shape=False`.

  Just like any `Tensor`, variables created with `Variable()` can be used as
  inputs for other Ops in the graph. Additionally, all the operators
  overloaded for the `Tensor` class are carried over to variables, so you can
  also add nodes to the graph by just doing arithmetic on variables.

  ```python
  import tensorflow as tf

  # Create a variable.
  w = tf.Variable(<initial-value>, name=<optional-name>)

  # Use the variable in the graph like any Tensor.
  y = tf.matmul(w, ...another variable or tensor...)

  # The overloaded operators are available too.
  z = tf.sigmoid(w + y)

  # Assign a new value to the variable with `assign()` or a related method.
  w.assign(w + 1.0)
  w.assign_add(1.0)
  ```

  When you launch the graph, variables have to be explicitly initialized before
  you can run Ops that use their value. You can initialize a variable by
  running its *initializer op*, restoring the variable from a save file, or
  simply running an `assign` Op that assigns a value to the variable. In fact,
  the variable *initializer op* is just an `assign` Op that assigns the
  variable's initial value to the variable itself.

  ```python
  # Launch the graph in a session.
  with tf.Session() as sess:
      # Run the variable initializer.
      sess.run(w.initializer)
      # ...you now can run ops that use the value of 'w'...
  ```

  The most common initialization pattern is to use the convenience function
  `global_variables_initializer()` to add an Op to the graph that initializes
  all the variables. You then run that Op after launching the graph.

  ```python
  # Add an Op to initialize global variables.
  init_op = tf.global_variables_initializer()

  # Launch the graph in a session.
  with tf.Session() as sess:
      # Run the Op that initializes global variables.
      sess.run(init_op)
      # ...you can now run any Op that uses variable values...
  ```

  If you need to create a variable with an initial value dependent on another
  variable, use the other variable's `initialized_value()`. This ensures that
  variables are initialized in the right order.

  All variables are automatically collected in the graph where they are
  created. By default, the constructor adds the new variable to the graph
  collection `GraphKeys.GLOBAL_VARIABLES`. The convenience function
  `global_variables()` returns the contents of that collection.

  When building a machine learning model it is often convenient to distinguish
  between variables holding the trainable model parameters and other variables
  such as a `global step` variable used to count training steps. To make this
  easier, the variable constructor supports a `trainable=<bool>` parameter. If
  `True`, the new variable is also added to the graph collection
  `GraphKeys.TRAINABLE_VARIABLES`. The convenience function
  `trainable_variables()` returns the contents of this collection. The
  various `Optimizer` classes use this collection as the default list of
  variables to optimize.
<<<<<<< HEAD
=======

  @compatibility(eager)
  `tf.Variable` is not compatible with eager execution.  Use
  `tfe.Variable` instead which is compatible with both eager execution
  and graph construction.  See [the TensorFlow Eager Execution
  guide](https://github.com/tensorflow/tensorflow/tree/master/tensorflow/contrib/eager/python/g3doc/guide.md#variables-and-optimizers)
  for details on how variables work in eager execution.
  @end_compatibility
>>>>>>> 85f8d924
  """

  def __init__(self,
               initial_value=None,
               trainable=True,
               collections=None,
               validate_shape=True,
               caching_device=None,
               name=None,
               variable_def=None,
               dtype=None,
               expected_shape=None,
               import_scope=None,
               constraint=None):
    """Creates a new variable with value `initial_value`.

    The new variable is added to the graph collections listed in `collections`,
    which defaults to `[GraphKeys.GLOBAL_VARIABLES]`.

    If `trainable` is `True` the variable is also added to the graph collection
    `GraphKeys.TRAINABLE_VARIABLES`.

    This constructor creates both a `variable` Op and an `assign` Op to set the
    variable to its initial value.

    Args:
      initial_value: A `Tensor`, or Python object convertible to a `Tensor`,
        which is the initial value for the Variable. The initial value must have
        a shape specified unless `validate_shape` is set to False. Can also be a
        callable with no argument that returns the initial value when called. In
        that case, `dtype` must be specified. (Note that initializer functions
        from init_ops.py must first be bound to a shape before being used here.)
      trainable: If `True`, the default, also adds the variable to the graph
        collection `GraphKeys.TRAINABLE_VARIABLES`. This collection is used as
        the default list of variables to use by the `Optimizer` classes.
      collections: List of graph collections keys. The new variable is added to
        these collections. Defaults to `[GraphKeys.GLOBAL_VARIABLES]`.
      validate_shape: If `False`, allows the variable to be initialized with a
        value of unknown shape. If `True`, the default, the shape of
        `initial_value` must be known.
      caching_device: Optional device string describing where the Variable
        should be cached for reading.  Defaults to the Variable's device.
        If not `None`, caches on another device.  Typical use is to cache
        on the device where the Ops using the Variable reside, to deduplicate
        copying through `Switch` and other conditional statements.
      name: Optional name for the variable. Defaults to `'Variable'` and gets
        uniquified automatically.
      variable_def: `VariableDef` protocol buffer. If not `None`, recreates
        the Variable object with its contents, referencing the variable's nodes
        in the graph, which must already exist. The graph is not changed.
        `variable_def` and the other arguments are mutually exclusive.
      dtype: If set, initial_value will be converted to the given type.
        If `None`, either the datatype will be kept (if `initial_value` is
        a Tensor), or `convert_to_tensor` will decide.
      expected_shape: A TensorShape. If set, initial_value is expected
        to have this shape.
      import_scope: Optional `string`. Name scope to add to the
        `Variable.` Only used when initializing from protocol buffer.
      constraint: An optional projection function to be applied to the variable
        after being updated by an `Optimizer` (e.g. used to implement norm
        constraints or value constraints for layer weights). The function must
        take as input the unprojected Tensor representing the value of the
        variable and return the Tensor for the projected value
        (which must have the same shape). Constraints are not safe to
        use when doing asynchronous distributed training.

    Raises:
      ValueError: If both `variable_def` and initial_value are specified.
      ValueError: If the initial value is not specified, or does not have a
        shape and `validate_shape` is `True`.
      RuntimeError: If eager execution is enabled.

    @compatibility(eager)
    `tf.Variable` is not compatible with eager execution.  Use
    `tfe.Variable` instead which is compatable with both eager execution
    and graph construction.  See [the TensorFlow Eager Execution
    guide](https://github.com/tensorflow/tensorflow/tree/master/tensorflow/contrib/eager/python/g3doc/guide.md#variables-and-optimizers)
    for details on how variables work in eager execution.
    @end_compatibility
    """
    if not context.in_graph_mode():
      raise RuntimeError("tf.Variable not supported in Eager mode. "
                         "Please use tfe.Variable instead")
    if variable_def:
      # If variable_def is provided, recreates the variable from its fields.
      if initial_value:
        raise ValueError("variable_def and initial_value are mutually "
                         "exclusive.")
      self._init_from_proto(variable_def, import_scope=import_scope)
    else:
      # Create from initial_value.
      self._init_from_args(
          initial_value=initial_value,
          trainable=trainable,
          collections=collections,
          validate_shape=validate_shape,
          caching_device=caching_device,
          name=name,
          dtype=dtype,
          expected_shape=expected_shape,
          constraint=constraint)

  def __repr__(self):
    if context.in_eager_mode():
      return "<tf.Variable '%s' shape=%s dtype=%s, numpy=%s>" % (
          self.name, self.get_shape(), self.dtype.name,
          ops.numpy_text(self.read_value(), is_repr=True))
    else:
      return "<tf.Variable '%s' shape=%s dtype=%s>" % (
          self.name, self.get_shape(), self.dtype.name)

  def _init_from_args(self,
                      initial_value=None,
                      trainable=True,
                      collections=None,
                      validate_shape=True,
                      caching_device=None,
                      name=None,
                      dtype=None,
                      expected_shape=None,
                      constraint=None):
    """Creates a new variable from arguments.

    Args:
      initial_value: A `Tensor`, or Python object convertible to a `Tensor`,
        which is the initial value for the Variable. The initial value must have
        a shape specified unless `validate_shape` is set to False. Can also be a
        callable with no argument that returns the initial value when called.
        (Note that initializer functions from init_ops.py must first be bound
         to a shape before being used here.)
      trainable: If `True`, the default, also adds the variable to the graph
        collection `GraphKeys.TRAINABLE_VARIABLES`. This collection is used as
        the default list of variables to use by the `Optimizer` classes.
      collections: List of graph collections keys. The new variable is added to
        these collections. Defaults to `[GraphKeys.GLOBAL_VARIABLES]`.
      validate_shape: If `False`, allows the variable to be initialized with a
        value of unknown shape. If `True`, the default, the shape of
        `initial_value` must be known.
      caching_device: Optional device string or function describing where the
        Variable should be cached for reading.  Defaults to the Variable's
        device.  If not `None`, caches on another device.  Typical use is to
        cache on the device where the Ops using the Variable reside, to
        deduplicate copying through `Switch` and other conditional statements.
      name: Optional name for the variable. Defaults to `'Variable'` and gets
        uniquified automatically.
      dtype: If set, initial_value will be converted to the given type.
        If None, either the datatype will be kept (if initial_value is
       a Tensor) or float32 will be used (if it is a Python object convertible
       to a Tensor).
      expected_shape: Deprecated. Ignored.
      constraint: An optional projection function to be applied to the variable
        after being updated by an `Optimizer` (e.g. used to implement norm
        constraints or value constraints for layer weights). The function must
        take as input the unprojected Tensor representing the value of the
        variable and return the Tensor for the projected value
        (which must have the same shape). Constraints are not safe to
        use when doing asynchronous distributed training.

    Raises:
      ValueError: If the initial value is not specified, or does not have a
        shape and `validate_shape` is `True`.
    """
    _ = expected_shape
    if initial_value is None:
      raise ValueError("initial_value must be specified.")
    init_from_fn = callable(initial_value)

    if collections is None:
      collections = [ops.GraphKeys.GLOBAL_VARIABLES]
    if not isinstance(collections, (list, tuple, set)):
      raise ValueError(
          "collections argument to Variable constructor must be a list, tuple, "
          "or set. Got %s of type %s" % (collections, type(collections)))
    if constraint is not None and not callable(constraint):
      raise ValueError("The `constraint` argument must be a callable.")

    if trainable and ops.GraphKeys.TRAINABLE_VARIABLES not in collections:
      collections = list(collections) + [ops.GraphKeys.TRAINABLE_VARIABLES]
    with ops.control_dependencies(None):
      with ops.name_scope(name, "Variable", [] if init_from_fn else
                          [initial_value]) as name:

        if init_from_fn:
          # Use attr_scope and device(None) to simulate the behavior of
          # colocate_with when the variable we want to colocate with doesn't
          # yet exist.
          true_name = ops._name_from_scope_name(name)  # pylint: disable=protected-access
          attr = attr_value_pb2.AttrValue(
              list=attr_value_pb2.AttrValue.ListValue(
                  s=[compat.as_bytes("loc:@%s" % true_name)]))
          # pylint: disable=protected-access
          with ops.get_default_graph()._attr_scope({"_class": attr}):
            with ops.name_scope("Initializer"), ops.device(None):
              self._initial_value = ops.convert_to_tensor(
                  initial_value(), name="initial_value", dtype=dtype)
              shape = (self._initial_value.get_shape()
                       if validate_shape else tensor_shape.unknown_shape())
            self._variable = state_ops.variable_op_v2(
                shape,
                self._initial_value.dtype.base_dtype,
                name=name)
          # pylint: enable=protected-access

        # Or get the initial value from a Tensor or Python object.
        else:
          self._initial_value = ops.convert_to_tensor(
              initial_value, name="initial_value", dtype=dtype)
          # pylint: disable=protected-access
          if self._initial_value.op._get_control_flow_context() is not None:
            raise ValueError(
                "Initializer for variable %s is from inside a control-flow "
                "construct, such as a loop or conditional. When creating a "
                "variable inside a loop or conditional, use a lambda as the "
                "initializer." % name)
          # pylint: enable=protected-access
          shape = (self._initial_value.get_shape()
                   if validate_shape else tensor_shape.unknown_shape())
          # In this case, the variable op can't be created until after the
          # initial_value has been converted to a Tensor with a known type.
          self._variable = state_ops.variable_op_v2(
              shape,
              self._initial_value.dtype.base_dtype,
              name=name)

        # Manually overrides the variable's shape with the initial value's.
        if validate_shape:
          initial_value_shape = self._initial_value.get_shape()
          if not initial_value_shape.is_fully_defined():
            raise ValueError("initial_value must have a shape specified: %s" %
                             self._initial_value)

        # If 'initial_value' makes use of other variables, make sure we don't
        # have an issue if these other variables aren't initialized first by
        # using their initialized_value() method.
        self._initializer_op = state_ops.assign(
            self._variable,
            self._build_initializer_expr(self._initial_value),
            validate_shape=validate_shape).op

        # TODO(vrv): Change this class to not take caching_device, but
        # to take the op to colocate the snapshot with, so we can use
        # colocation rather than devices.
        if caching_device is not None:
          with ops.device(caching_device):
            self._snapshot = array_ops.identity(self._variable, name="read")
        else:
          with ops.colocate_with(self._variable.op):
            self._snapshot = array_ops.identity(self._variable, name="read")

    ops.add_to_collections(collections, self)
    self._caching_device = caching_device
    self._save_slice_info = None
    self._constraint = constraint

  def _init_from_proto(self, variable_def, import_scope=None):
    """Recreates the Variable object from a `VariableDef` protocol buffer.

    Args:
      variable_def: `VariableDef` protocol buffer, describing a variable
          whose nodes already exists in the graph.
      import_scope: Optional `string`. Name scope to add.
    """
    assert isinstance(variable_def, variable_pb2.VariableDef)
    # Create from variable_def.
    g = ops.get_default_graph()
    self._variable = g.as_graph_element(
        ops.prepend_name_scope(variable_def.variable_name,
                               import_scope=import_scope))
    self._initializer_op = g.as_graph_element(
        ops.prepend_name_scope(variable_def.initializer_name,
                               import_scope=import_scope))
    # Tests whether initial_value_name exists first for backwards compatibility.
    if (hasattr(variable_def, "initial_value_name") and
        variable_def.initial_value_name):
      self._initial_value = g.as_graph_element(
          ops.prepend_name_scope(variable_def.initial_value_name,
                                 import_scope=import_scope))
    else:
      self._initial_value = None
    self._snapshot = g.as_graph_element(
        ops.prepend_name_scope(variable_def.snapshot_name,
                               import_scope=import_scope))
    if variable_def.HasField("save_slice_info_def"):
      self._save_slice_info = Variable.SaveSliceInfo(
          save_slice_info_def=variable_def.save_slice_info_def,
          import_scope=import_scope)
    else:
      self._save_slice_info = None
    self._caching_device = None
    self._constraint = None

  def _as_graph_element(self):
    """Conversion function for Graph.as_graph_element()."""
    return self._variable

  def _AsTensor(self):  # pylint: disable=invalid-name
    """Converts this variable to a Tensor.

    See @{tf.Variable.value}.

    Returns:
      A `Tensor` containing the value of the variable.
    """
    return self._snapshot

  def __iter__(self):
    """Dummy method to prevent iteration. Do not call.

    NOTE(mrry): If we register __getitem__ as an overloaded operator,
    Python will valiantly attempt to iterate over the variable's Tensor from 0
    to infinity.  Declaring this method prevents this unintended behavior.

    Raises:
      TypeError: when invoked.
    """
    raise TypeError("'Variable' object is not iterable.")

  def value(self):
    """Returns the last snapshot of this variable.

    You usually do not need to call this method as all ops that need the value
    of the variable call it automatically through a `convert_to_tensor()` call.

    Returns a `Tensor` which holds the value of the variable.  You can not
    assign a new value to this tensor as it is not a reference to the variable.

    To avoid copies, if the consumer of the returned value is on the same device
    as the variable, this actually returns the live value of the variable, not
    a copy.  Updates to the variable are seen by the consumer.  If the consumer
    is on a different device it will get a copy of the variable.

    Returns:
      A `Tensor` containing the value of the variable.
    """
    return self._snapshot

  def read_value(self):
    """Returns the value of this variable, read in the current context.

    Can be different from value() if it's on another device, with control
    dependencies, etc.

    Returns:
      A `Tensor` containing the value of the variable.
    """
    return array_ops.identity(self._variable, name="read")

  def _ref(self):
    """Returns a reference to this variable.

    You usually do not need to call this method as all ops that need a reference
    to the variable call it automatically.

    Returns is a `Tensor` which holds a reference to the variable.  You can
    assign a new value to the variable by passing the tensor to an assign op.
    See @{tf.Variable.value} if you want to get the value of the
    variable.

    Returns:
      A `Tensor` that is a reference to the variable.
    """
    return self._variable

  def set_shape(self, shape):
    """Overrides the shape for this variable.

    Args:
      shape: the `TensorShape` representing the overridden shape.
    """
    self._ref().set_shape(shape)
    self.value().set_shape(shape)

  def eval(self, session=None):
    """In a session, computes and returns the value of this variable.

    This is not a graph construction method, it does not add ops to the graph.

    This convenience method requires a session where the graph
    containing this variable has been launched. If no session is
    passed, the default session is used.  See @{tf.Session} for more
    information on launching a graph and on sessions.

    ```python
    v = tf.Variable([1, 2])
    init = tf.global_variables_initializer()

    with tf.Session() as sess:
        sess.run(init)
        # Usage passing the session explicitly.
        print(v.eval(sess))
        # Usage with the default session.  The 'with' block
        # above makes 'sess' the default session.
        print(v.eval())
    ```

    Args:
      session: The session to use to evaluate this variable. If
        none, the default session is used.

    Returns:
      A numpy `ndarray` with a copy of the value of this variable.
    """
    return self._variable.eval(session=session)

  def initialized_value(self):
    """Returns the value of the initialized variable.

    You should use this instead of the variable itself to initialize another
    variable with a value that depends on the value of this variable.

    ```python
    # Initialize 'v' with a random tensor.
    v = tf.Variable(tf.truncated_normal([10, 40]))
    # Use `initialized_value` to guarantee that `v` has been
    # initialized before its value is used to initialize `w`.
    # The random values are picked only once.
    w = tf.Variable(v.initialized_value() * 2.0)
    ```

    Returns:
      A `Tensor` holding the value of this variable after its initializer
      has run.
    """
    with ops.control_dependencies(None):
      return control_flow_ops.cond(is_variable_initialized(self),
                                   self.read_value,
                                   lambda: self.initial_value)

  @property
  def initial_value(self):
    """Returns the Tensor used as the initial value for the variable.

    Note that this is different from `initialized_value()` which runs
    the op that initializes the variable before returning its value.
    This method returns the tensor that is used by the op that initializes
    the variable.

    Returns:
      A `Tensor`.
    """
    return self._initial_value

  @property
  def constraint(self):
    """Returns the constraint function associated with this variable.

    Returns:
      The constraint function that was passed to the variable constructor.
      Can be `None` if no constraint was passed.
    """
    return self._constraint

  def assign(self, value, use_locking=False):
    """Assigns a new value to the variable.

    This is essentially a shortcut for `assign(self, value)`.

    Args:
      value: A `Tensor`. The new value for this variable.
      use_locking: If `True`, use locking during the assignment.

    Returns:
      A `Tensor` that will hold the new value of this variable after
      the assignment has completed.
    """
    return state_ops.assign(self._variable, value, use_locking=use_locking)

  def assign_add(self, delta, use_locking=False):
    """Adds a value to this variable.

     This is essentially a shortcut for `assign_add(self, delta)`.

    Args:
      delta: A `Tensor`. The value to add to this variable.
      use_locking: If `True`, use locking during the operation.

    Returns:
      A `Tensor` that will hold the new value of this variable after
      the addition has completed.
    """
    return state_ops.assign_add(self._variable, delta, use_locking=use_locking)

  def assign_sub(self, delta, use_locking=False):
    """Subtracts a value from this variable.

    This is essentially a shortcut for `assign_sub(self, delta)`.

    Args:
      delta: A `Tensor`. The value to subtract from this variable.
      use_locking: If `True`, use locking during the operation.

    Returns:
      A `Tensor` that will hold the new value of this variable after
      the subtraction has completed.
    """
    return state_ops.assign_sub(self._variable, delta, use_locking=use_locking)

  def scatter_sub(self, sparse_delta, use_locking=False):
    """Subtracts `IndexedSlices` from this variable.

    This is essentially a shortcut for `scatter_sub(self, sparse_delta.indices,
    sparse_delta.values)`.

    Args:
      sparse_delta: `IndexedSlices` to be subtracted from this variable.
      use_locking: If `True`, use locking during the operation.

    Returns:
      A `Tensor` that will hold the new value of this variable after
      the scattered subtraction has completed.

    Raises:
      ValueError: if `sparse_delta` is not an `IndexedSlices`.
    """
    if not isinstance(sparse_delta, ops.IndexedSlices):
      raise ValueError("sparse_delta is not IndexedSlices: %s" % sparse_delta)
    return state_ops.scatter_sub(
        self._variable,
        sparse_delta.indices,
        sparse_delta.values,
        use_locking=use_locking)

  def _strided_slice_assign(self,
                            begin,
                            end,
                            strides,
                            value,
                            name,
                            begin_mask,
                            end_mask,
                            ellipsis_mask,
                            new_axis_mask,
                            shrink_axis_mask):
    return gen_array_ops.strided_slice_assign(ref=self._ref(),
                                              begin=begin,
                                              end=end,
                                              strides=strides,
                                              value=value,
                                              name=name,
                                              begin_mask=begin_mask,
                                              end_mask=end_mask,
                                              ellipsis_mask=ellipsis_mask,
                                              new_axis_mask=new_axis_mask,
                                              shrink_axis_mask=shrink_axis_mask)

  def count_up_to(self, limit):
    """Increments this variable until it reaches `limit`.

    When that Op is run it tries to increment the variable by `1`. If
    incrementing the variable would bring it above `limit` then the Op raises
    the exception `OutOfRangeError`.

    If no error is raised, the Op outputs the value of the variable before
    the increment.

    This is essentially a shortcut for `count_up_to(self, limit)`.

    Args:
      limit: value at which incrementing the variable raises an error.

    Returns:
      A `Tensor` that will hold the variable value before the increment. If no
      other Op modifies this variable, the values produced will all be
      distinct.
    """
    return state_ops.count_up_to(self._variable, limit=limit)

  def load(self, value, session=None):
    """Load new value into this variable.

    Writes new value to variable's memory. Doesn't add ops to the graph.

    This convenience method requires a session where the graph
    containing this variable has been launched. If no session is
    passed, the default session is used.  See @{tf.Session} for more
    information on launching a graph and on sessions.

    ```python
    v = tf.Variable([1, 2])
    init = tf.global_variables_initializer()

    with tf.Session() as sess:
        sess.run(init)
        # Usage passing the session explicitly.
        v.load([2, 3], sess)
        print(v.eval(sess)) # prints [2 3]
        # Usage with the default session.  The 'with' block
        # above makes 'sess' the default session.
        v.load([3, 4], sess)
        print(v.eval()) # prints [3 4]
    ```

    Args:
        value: New variable value
        session: The session to use to evaluate this variable. If
          none, the default session is used.

    Raises:
        ValueError: Session is not passed and no default session
    """
    if context.in_graph_mode():
      session = session or ops.get_default_session()
      if session is None:
        raise ValueError(
            "Either session argument should be provided or default session "
            "should be established")
      session.run(self._initializer_op, {self._initializer_op.inputs[1]: value})
    else:
      self.assign(value)

  # Conversion to tensor.
  @staticmethod
  def _TensorConversionFunction(v, dtype=None, name=None, as_ref=False):  # pylint: disable=invalid-name
    """Utility function for converting a Variable to a Tensor."""
    _ = name
    if dtype and not dtype.is_compatible_with(v.dtype):
      raise ValueError(
          "Incompatible type conversion requested to type '%s' for variable "
          "of type '%s'" % (dtype.name, v.dtype.name))
    if as_ref:
      return v._ref()  # pylint: disable=protected-access
    else:
      return v.value()

  @staticmethod
  def _OverloadAllOperators():  # pylint: disable=invalid-name
    """Register overloads for all operators."""
    for operator in ops.Tensor.OVERLOADABLE_OPERATORS:
      Variable._OverloadOperator(operator)
    # For slicing, bind getitem differently than a tensor (use SliceHelperVar
    # instead)
    # pylint: disable=protected-access
    setattr(Variable, "__getitem__", array_ops._SliceHelperVar)

  @staticmethod
  def _OverloadOperator(operator):  # pylint: disable=invalid-name
    """Defer an operator overload to `ops.Tensor`.

    We pull the operator out of ops.Tensor dynamically to avoid ordering issues.

    Args:
      operator: string. The operator name.
    """

    def _run_op(a, *args):
      # pylint: disable=protected-access
      return getattr(ops.Tensor, operator)(a._AsTensor(), *args)
    # Propagate __doc__ to wrapper
    try:
      _run_op.__doc__ = getattr(ops.Tensor, operator).__doc__
    except AttributeError:
      pass

    setattr(Variable, operator, _run_op)

  def _build_initializer_expr(self, initial_value):
    """Build an expression suitable to initialize a variable.

    Replace references to variables in initial_value with references to the
    variable initial values instead.

    Args:
      initial_value: original expression
    Returns:
      A tensorflow expression suitable to initialize a variable.
    """
    if isinstance(initial_value, Variable):
      return initial_value.initialized_value()
    elif isinstance(initial_value, ops.Tensor):
      new_op = self._build_initializer_expr(initial_value.op)
      if new_op != initial_value.op:
        if isinstance(new_op, ops.Tensor):
          return new_op
        else:
          return ops.Tensor(new_op, initial_value.value_index,
                            initial_value.dtype)
      else:
        return initial_value
    elif isinstance(initial_value, ops.Operation):
      if initial_value.node_def.op in [
          "IsVariableInitialized", "VarIsInitializedOp", "ReadVariableOp"
      ]:
        return initial_value
      if initial_value.node_def.op in ["Variable", "VariableV2", "VarHandleOp"]:
        return self._find_initialized_value_for_variable(initial_value)
      modified = False
      new_inputs = []
      for tensor in initial_value.inputs:
        new_tensor = self._build_initializer_expr(tensor)
        new_inputs.append(new_tensor)
        if new_tensor != tensor:
          modified = True

      if modified:
        new_name = initial_value.node_def.name + "_" + self.name
        new_name = new_name.replace(":", "_")
        new_op = initial_value.node_def.op
        new_op = new_op.replace("RefSwitch", "Switch")
        new_value = self.graph.create_op(
            new_op,
            new_inputs,
            # pylint: disable=protected-access
            initial_value._output_types,
            # pylint: enable=protected-access
            name=new_name,
            attrs=initial_value.node_def.attr)
        return new_value
      else:
        return initial_value
    else:
      return initial_value

  def _find_initialized_value_for_variable(self, variable_op):
    """Find the initial value for a variable op.

    To do so, lookup the variable op in the variables collection.

    Args:
      variable_op: a TensorFlow variable Operation
    Returns:
      The initial value for the variable.
    """
    try:
      var_names = [variable_op.node_def.name, variable_op.node_def.name + ":0"]
      global_vars = self.graph.get_collection(ops.GraphKeys.GLOBAL_VARIABLES)
      for var in global_vars:
        if var.name in var_names:
          return var.initialized_value()
      local_vars = self.graph.get_collection(ops.GraphKeys.LOCAL_VARIABLES)
      for var in local_vars:
        if var.name == var_names:
          return var.initialized_value()
    except AttributeError:
      # Return the variable itself when an incomplete user defined variable type
      # was put in the collection.
      return variable_op
    return variable_op

  # NOTE(mrry): This enables the Variable's overloaded "right" binary
  # operators to run when the left operand is an ndarray, because it
  # accords the Variable class higher priority than an ndarray, or a
  # numpy matrix.
  # TODO(mrry): Convert this to using numpy's __numpy_ufunc__
  # mechanism, which allows more control over how Variables interact
  # with ndarrays.
  __array_priority__ = 100

  @property
  def name(self):
    """The name of this variable."""
    return self._variable.name

  @property
  def _shared_name(self):
    """The shared name of the variable.

      Unlike name(), shared_name doesn't have ":0" suffix. It is user-specified
      name with name scope prefix.

    Returns:
      variable name.
    """
    return self.name[:-2]

  @property
  def initializer(self):
    """The initializer operation for this variable."""
    return self._initializer_op

  @property
  def device(self):
    """The device of this variable."""
    return self._variable.device

  @property
  def dtype(self):
    """The `DType` of this variable."""
    return self._variable.dtype

  @property
  def op(self):
    """The `Operation` of this variable."""
    return self._variable.op

  @property
  def graph(self):
    """The `Graph` of this variable."""
    return self._variable.graph

  @property
  def shape(self):
    """The `TensorShape` of this variable.

    Returns:
      A `TensorShape`.
    """
    return self._variable.get_shape()

  def get_shape(self):
    """Alias of Variable.shape."""
    return self.shape

  def to_proto(self, export_scope=None):
    """Converts a `Variable` to a `VariableDef` protocol buffer.

    Args:
      export_scope: Optional `string`. Name scope to remove.

    Returns:
      A `VariableDef` protocol buffer, or `None` if the `Variable` is not
      in the specified name scope.
    """
    if (export_scope is None or
        self._variable.name.startswith(export_scope)):
      var_def = variable_pb2.VariableDef()
      var_def.variable_name = ops.strip_name_scope(
          self._variable.name, export_scope)
      if self._initial_value is not None:
        # For backwards compatibility.
        var_def.initial_value_name = ops.strip_name_scope(
            self._initial_value.name, export_scope)
      var_def.initializer_name = ops.strip_name_scope(
          self.initializer.name, export_scope)
      var_def.snapshot_name = ops.strip_name_scope(
          self._snapshot.name, export_scope)
      if self._save_slice_info:
        var_def.save_slice_info_def.MergeFrom(self._save_slice_info.to_proto(
            export_scope=export_scope))
      return var_def
    else:
      return None

  @staticmethod
  def from_proto(variable_def, import_scope=None):
    """Returns a `Variable` object created from `variable_def`."""
    return Variable(variable_def=variable_def,
                    import_scope=import_scope)

  class SaveSliceInfo(object):
    """Information on how to save this Variable as a slice.

    Provides internal support for saving variables as slices of a larger
    variable.  This API is not public and is subject to change.

    Available properties:

    * full_name
    * full_shape
    * var_offset
    * var_shape
    """

    def __init__(self,
                 full_name=None,
                 full_shape=None,
                 var_offset=None,
                 var_shape=None,
                 save_slice_info_def=None,
                 import_scope=None):
      """Create a `SaveSliceInfo`.

      Args:
        full_name: Name of the full variable of which this `Variable` is a
            slice.
        full_shape: Shape of the full variable, as a list of int.
        var_offset: Offset of this `Variable` into the full variable, as a
            list of int.
        var_shape: Shape of this `Variable`, as a list of int.
        save_slice_info_def: `SaveSliceInfoDef` protocol buffer. If not `None`,
          recreates the SaveSliceInfo object its contents.
          `save_slice_info_def` and other arguments are mutually
          exclusive.
        import_scope: Optional `string`. Name scope to add. Only used
          when initializing from protocol buffer.
      """
      if save_slice_info_def:
        assert isinstance(save_slice_info_def, variable_pb2.SaveSliceInfoDef)
        self.full_name = ops.prepend_name_scope(
            save_slice_info_def.full_name, import_scope=import_scope)
        self.full_shape = [i for i in save_slice_info_def.full_shape]
        self.var_offset = [i for i in save_slice_info_def.var_offset]
        self.var_shape = [i for i in save_slice_info_def.var_shape]
      else:
        self.full_name = full_name
        self.full_shape = full_shape
        self.var_offset = var_offset
        self.var_shape = var_shape

    @property
    def spec(self):
      """Computes the spec string used for saving."""
      full_shape_str = " ".join(["%d" % d for d in self.full_shape]) + " "
      sl_spec = ":".join([
          "%d,%d" % (o, s) for o, s in zip(self.var_offset, self.var_shape)
      ])
      return full_shape_str + sl_spec

    def to_proto(self, export_scope=None):
      """Returns a SaveSliceInfoDef() proto.

      Args:
        export_scope: Optional `string`. Name scope to remove.

      Returns:
        A `SaveSliceInfoDef` protocol buffer, or None if the `Variable` is not
        in the specified name scope.
      """
      if (export_scope is None or
          self.full_name.startswith(export_scope)):
        save_slice_info_def = variable_pb2.SaveSliceInfoDef()
        save_slice_info_def.full_name = ops.strip_name_scope(
            self.full_name, export_scope)
        for i in self.full_shape:
          save_slice_info_def.full_shape.append(i)
        for i in self.var_offset:
          save_slice_info_def.var_offset.append(i)
        for i in self.var_shape:
          save_slice_info_def.var_shape.append(i)
        return save_slice_info_def
      else:
        return None

  def _set_save_slice_info(self, save_slice_info):
    """Sets the slice info for this `Variable`.

    Args:
      save_slice_info: A `Variable.SaveSliceInfo` object.
    """
    self._save_slice_info = save_slice_info

  def _get_save_slice_info(self):
    return self._save_slice_info


class PartitionedVariable(object):
  """A container for partitioned `Variable` objects.

  @compatiblity(eager) `tf.PartitionedVariable` is not compatible with
  eager execution.  Use `tfe.Variable` instead which is compatable
  with both eager execution and graph construction.  See [the
  TensorFlow Eager Execution
  guide](https://github.com/tensorflow/tensorflow/tree/master/tensorflow/contrib/eager/python/g3doc/guide.md#variables-and-optimizers)
  for details on how variables work in eager execution.
  @end_compatiblity
  """

  class PartitionedVariableIterator(object):
    """An iterator that allows accessing the underlying `Variable` objects.

    This iterator is necessary to control order of access when Variables
    are not partitioned in a standard way along a single axis.

    Allows e.g. `list(partitioned_variable)` to return a proper list.
    """

    def __init__(self, partitioned_variable):
      self._ix = 0
      self._partitioned_variable = partitioned_variable

    def __iter__(self):
      return self

    def __next__(self):  # For python3 compatibility.
      return self.next()

    def next(self):
      # pylint: disable=protected-access
      if self._ix >= len(self._partitioned_variable._variable_list):
        raise StopIteration()
      variable = self._partitioned_variable._variable_list[self._ix]
      # pylint: enable=protected-access
      self._ix += 1
      return variable

  def __init__(self, name, shape, dtype, variable_list, partitions):
    """Creates a new partitioned variable wrapper.

    Variables passed via the variable_list must contain a save_slice_info
    field.  Concatenation and iteration is in lexicographic order according
    to the var_offset property of the save_slice_info.

    Args:
      name: String. Overall name of the variables.
      shape: List of integers.  Overall shape of the variables.
      dtype: Type of the variables.
      variable_list: List of `Variable` that comprise this partitioned variable.
      partitions: List of integers.  Number of partitions for each dimension.

    Raises:
      TypeError: If `variable_list` is not a list of `Variable` objects, or
        `partitions` is not a list.
      ValueError: If `variable_list` is empty, or the `Variable` shape
        information does not match `shape`, or `partitions` has invalid values.
      RuntimeError: If eager execution is enabled
    """
    if not context.in_graph_mode():
      raise RuntimeError("tf.PartitionedVariable not supported in "
                         "eager mode. Please use tfe.Variable instead")
    if not isinstance(variable_list, (list, tuple)):
      raise TypeError(
          "variable_list is not a list or tuple: %s" % variable_list)
    if not isinstance(partitions, (list, tuple)):
      raise TypeError("partitions is not a list or tuple: %s" % partitions)
    if not all([p >= 1 for p in partitions]):
      raise ValueError("partition values must be positive: %s" % partitions)
    if not variable_list:
      raise ValueError("variable_list may not be empty")
    # pylint: disable=protected-access
    for v in variable_list:
      # Sort the variable_list lexicographically according to var offset value.
      if not all([v._get_save_slice_info() is not None for v in variable_list]):
        raise ValueError(
            "All variables must have a save_slice_info available: %s"
            % [v.name for v in variable_list])
      if len(shape) != len(partitions):
        raise ValueError("len(shape) != len(partitions): %s vs. %s"
                         % (shape, partitions))
      if not all([v._get_save_slice_info().full_shape == shape]):
        raise ValueError(
            "All variables' full shapes must match shape: %s; "
            "but full shapes were: %s"
            % (shape, str([v._get_save_slice_info().full_shape])))
    self._variable_list = sorted(
        variable_list, key=lambda v: v._get_save_slice_info().var_offset)
    # pylint: enable=protected-access

    self._name = name
    self._shape = shape
    self._dtype = dtype
    self._partitions = partitions
    self._as_tensor = None

  def __iter__(self):
    """Return an iterable for accessing the underlying partition Variables."""
    return self.PartitionedVariableIterator(self)

  def __len__(self):
    num_partition_axes = len(self._partition_axes())
    if num_partition_axes > 1:
      raise ValueError("Cannot get a length for %d > 1 partition axes"
                       % num_partition_axes)
    return len(self._variable_list)

  def _partition_axes(self):
    if all([p == 1 for p in self._partitions]):
      return [0]
    else:
      return [i for i, p in enumerate(self._partitions) if p > 1]

  def _concat(self):
    """Returns the overall concatenated value as a `Tensor`.

    This is different from using the partitioned variable directly as a tensor
    (through tensor conversion and `as_tensor`) in that it creates a new set of
    operations that keeps the control dependencies from its scope.

    Returns:
      `Tensor` containing the concatenated value.
    """
    if len(self._variable_list) == 1:
      with ops.name_scope(None):
        return array_ops.identity(self._variable_list[0], name=self._name)

    partition_axes = self._partition_axes()

    if len(partition_axes) > 1:
      raise NotImplementedError(
          "Cannot concatenate along more than one dimension: %s.  "
          "Multi-axis partition concat is not supported" % str(partition_axes))
    partition_ix = partition_axes[0]

    with ops.name_scope(self._name + "/ConcatPartitions/"):
      concatenated = array_ops.concat(self._variable_list, partition_ix)

    with ops.name_scope(None):
      return array_ops.identity(concatenated, name=self._name)

  def as_tensor(self):
    """Returns the overall concatenated value as a `Tensor`.

    The returned tensor will not inherit the control dependencies from the scope
    where the value is used, which is similar to getting the value of
    `Variable`.

    Returns:
      `Tensor` containing the concatenated value.
    """
    with ops.control_dependencies(None):
      return self._concat()

  @staticmethod
  def _TensorConversionFunction(v, dtype=None, name=None, as_ref=False):
    # pylint: disable=invalid-name
    _ = name
    if dtype is not None and not dtype.is_compatible_with(v.dtype):
      raise ValueError(
          "Incompatible type conversion requested to type '%s' for variable "
          "of type '%s'" % (dtype.name, v.dtype.name))
    if as_ref:
      raise NotImplementedError(
          "PartitionedVariable doesn't support being used as a reference.")
    else:
      return v.as_tensor()

  @property
  def name(self):
    return self._name

  @property
  def dtype(self):
    return self._dtype

  def get_shape(self):
    return self._shape

  def _get_variable_list(self):
    return self._variable_list

  def _get_partitions(self):
    return self._partitions

  def assign(self, value, use_locking=False):
    _ = value, use_locking
    raise NotImplementedError(
        "assign() has not been implemented for PartitionedVariable.")


def global_variables(scope=None):
  """Returns global variables.

  Global variables are variables that are shared across machines in a
  distributed environment. The `Variable()` constructor or `get_variable()`
  automatically adds new variables to the graph collection
  `GraphKeys.GLOBAL_VARIABLES`.
  This convenience function returns the contents of that collection.

  An alternative to global variables are local variables. See
  @{tf.local_variables}

  Args:
    scope: (Optional.) A string. If supplied, the resulting list is filtered
      to include only items whose `name` attribute matches `scope` using
      `re.match`. Items without a `name` attribute are never returned if a
      scope is supplied. The choice of `re.match` means that a `scope` without
      special tokens filters by prefix.

  Returns:
    A list of `Variable` objects.
  """
  return ops.get_collection(ops.GraphKeys.GLOBAL_VARIABLES, scope)


@deprecated("2017-03-02", "Please use tf.global_variables instead.")
def all_variables():
  """See `tf.global_variables`."""
  return global_variables()


def _all_saveable_objects(scope=None):
  """Returns all variables and `SaveableObject`s that must be checkpointed.

  Args:
    scope: (Optional.) A string. If supplied, the resulting list is filtered
      to include only items whose `name` attribute matches `scope` using
      `re.match`. Items without a `name` attribute are never returned if a
      scope is supplied. The choice of `re.match` means that a `scope` without
      special tokens filters by prefix.

  Returns:
    A list of `Variable` and `SaveableObject` to be checkpointed
  """
  # TODO(andreasst): make this function public once things are settled.
  return (ops.get_collection(ops.GraphKeys.GLOBAL_VARIABLES, scope) +
          ops.get_collection(ops.GraphKeys.SAVEABLE_OBJECTS, scope))


def local_variables(scope=None):
  """Returns local variables.

  Local variables - per process variables, usually not saved/restored to
  checkpoint and used for temporary or intermediate values.
  For example, they can be used as counters for metrics computation or
  number of epochs this machine has read data.
  The `tf.contrib.framework.local_variable()` function automatically adds the
  new variable to `GraphKeys.LOCAL_VARIABLES`.
  This convenience function returns the contents of that collection.

  An alternative to local variables are global variables. See
  @{tf.global_variables}

  Args:
    scope: (Optional.) A string. If supplied, the resulting list is filtered
      to include only items whose `name` attribute matches `scope` using
      `re.match`. Items without a `name` attribute are never returned if a
      scope is supplied. The choice of `re.match` means that a `scope` without
      special tokens filters by prefix.

  Returns:
    A list of local `Variable` objects.
  """
  return ops.get_collection(ops.GraphKeys.LOCAL_VARIABLES, scope)


def model_variables(scope=None):
  """Returns all variables in the MODEL_VARIABLES collection.

  Args:
    scope: (Optional.) A string. If supplied, the resulting list is filtered
      to include only items whose `name` attribute matches `scope` using
      `re.match`. Items without a `name` attribute are never returned if a
      scope is supplied. The choice of `re.match` means that a `scope` without
      special tokens filters by prefix.

  Returns:
    A list of local Variable objects.
  """
  return ops.get_collection(ops.GraphKeys.MODEL_VARIABLES, scope)


def trainable_variables(scope=None):
  """Returns all variables created with `trainable=True`.

  When passed `trainable=True`, the `Variable()` constructor automatically
  adds new variables to the graph collection
  `GraphKeys.TRAINABLE_VARIABLES`. This convenience function returns the
  contents of that collection.

  Args:
    scope: (Optional.) A string. If supplied, the resulting list is filtered
      to include only items whose `name` attribute matches `scope` using
      `re.match`. Items without a `name` attribute are never returned if a
      scope is supplied. The choice of `re.match` means that a `scope` without
      special tokens filters by prefix.

  Returns:
    A list of Variable objects.
  """
  return ops.get_collection(ops.GraphKeys.TRAINABLE_VARIABLES, scope)


def moving_average_variables(scope=None):
  """Returns all variables that maintain their moving averages.

  If an `ExponentialMovingAverage` object is created and the `apply()`
  method is called on a list of variables, these variables will
  be added to the `GraphKeys.MOVING_AVERAGE_VARIABLES` collection.
  This convenience function returns the contents of that collection.

  Args:
    scope: (Optional.) A string. If supplied, the resulting list is filtered
      to include only items whose `name` attribute matches `scope` using
      `re.match`. Items without a `name` attribute are never returned if a
      scope is supplied. The choice of `re.match` means that a `scope` without
      special tokens filters by prefix.

  Returns:
    A list of Variable objects.
  """
  return ops.get_collection(ops.GraphKeys.MOVING_AVERAGE_VARIABLES, scope)


def variables_initializer(var_list, name="init"):
  """Returns an Op that initializes a list of variables.

  After you launch the graph in a session, you can run the returned Op to
  initialize all the variables in `var_list`. This Op runs all the
  initializers of the variables in `var_list` in parallel.

  Calling `initialize_variables()` is equivalent to passing the list of
  initializers to `Group()`.

  If `var_list` is empty, however, the function still returns an Op that can
  be run. That Op just has no effect.

  Args:
    var_list: List of `Variable` objects to initialize.
    name: Optional name for the returned operation.

  Returns:
    An Op that run the initializers of all the specified variables.
  """
  if var_list and context.in_graph_mode():
    return control_flow_ops.group(*[v.initializer for v in var_list], name=name)
  return control_flow_ops.no_op(name=name)


@tf_should_use.should_use_result
@deprecated("2017-03-02", "Use `tf.variables_initializer` instead.")
def initialize_variables(var_list, name="init"):
  """See `tf.variables_initializer`."""
  return variables_initializer(var_list, name=name)


def global_variables_initializer():
  """Returns an Op that initializes global variables.

  This is just a shortcut for `variables_initializer(global_variables())`

  Returns:
    An Op that initializes global variables in the graph.
  """
  if context.in_eager_mode():
    return control_flow_ops.no_op(name="global_variables_initializer")
  return variables_initializer(global_variables())


@tf_should_use.should_use_result
@deprecated("2017-03-02", "Use `tf.global_variables_initializer` instead.")
def initialize_all_variables():
  """See `tf.global_variables_initializer`."""
  return global_variables_initializer()


def local_variables_initializer():
  """Returns an Op that initializes all local variables.

  This is just a shortcut for `variables_initializer(local_variables())`

  Returns:
    An Op that initializes all local variables in the graph.
  """
  return variables_initializer(local_variables())


@tf_should_use.should_use_result
@deprecated("2017-03-02", "Use `tf.local_variables_initializer` instead.")
def initialize_local_variables():
  """See `tf.local_variables_initializer`."""
  return local_variables_initializer()


@tf_should_use.should_use_result
def is_variable_initialized(variable):
  """Tests if a variable has been initialized.

  Args:
    variable: A `Variable`.

  Returns:
    Returns a scalar boolean Tensor, `True` if the variable has been
    initialized, `False` otherwise.
  """
  return state_ops.is_variable_initialized(variable)


@tf_should_use.should_use_result
def assert_variables_initialized(var_list=None):
  """Returns an Op to check if variables are initialized.

  NOTE: This function is obsolete and will be removed in 6 months.  Please
  change your implementation to use `report_uninitialized_variables()`.

  When run, the returned Op will raise the exception `FailedPreconditionError`
  if any of the variables has not yet been initialized.

  Note: This function is implemented by trying to fetch the values of the
  variables. If one of the variables is not initialized a message may be
  logged by the C++ runtime. This is expected.

  Args:
    var_list: List of `Variable` objects to check. Defaults to the
      value of `global_variables().`

  Returns:
    An Op, or None if there are no variables.
  """
  if var_list is None:
    var_list = global_variables() + local_variables()
  # Backwards compatibility for old-style variables. TODO(touts): remove.
  if not var_list:
    var_list = []
    for op in ops.get_default_graph().get_operations():
      if op.type in ["Variable", "VariableV2", "AutoReloadVariable"]:
        var_list.append(op.outputs[0])
  if not var_list:
    return None
  else:
    ranks = []
    for var in var_list:
      with ops.colocate_with(var.op):
        ranks.append(array_ops.rank_internal(var, optimize=False))
    if len(ranks) == 1:
      return ranks[0]
    else:
      return array_ops.stack(ranks)


@tf_should_use.should_use_result
def report_uninitialized_variables(var_list=None,
                                   name="report_uninitialized_variables"):
  """Adds ops to list the names of uninitialized variables.

  When run, it returns a 1-D tensor containing the names of uninitialized
  variables if there are any, or an empty array if there are none.

  Args:
    var_list: List of `Variable` objects to check. Defaults to the
      value of `global_variables() + local_variables()`
    name: Optional name of the `Operation`.

  Returns:
    A 1-D tensor containing names of the uninitialized variables, or an empty
    1-D tensor if there are no variables or no uninitialized variables.
  """
  if var_list is None:
    var_list = global_variables() + local_variables()
    # Backwards compatibility for old-style variables. TODO(touts): remove.
    if not var_list:
      var_list = []
      for op in ops.get_default_graph().get_operations():
        if op.type in ["Variable", "VariableV2", "AutoReloadVariable"]:
          var_list.append(op.outputs[0])
  with ops.name_scope(name):
    # Run all operations on CPU
    with ops.device("/cpu:0"):
      if not var_list:
        # Return an empty tensor so we only need to check for returned tensor
        # size being 0 as an indication of model ready.
        return array_ops.constant([], dtype=dtypes.string)
      else:
        # Get a 1-D boolean tensor listing whether each variable is initialized.
        variables_mask = math_ops.logical_not(
            array_ops.stack(
                [state_ops.is_variable_initialized(v) for v in var_list]))
        # Get a 1-D string tensor containing all the variable names.
        variable_names_tensor = array_ops.constant(
            [s.op.name for s in var_list])
        # Return a 1-D tensor containing all the names of
        # uninitialized variables.
        return array_ops.boolean_mask(variable_names_tensor, variables_mask)

# pylint: disable=protected-access
Variable._OverloadAllOperators()

ops.register_tensor_conversion_function(
    PartitionedVariable, PartitionedVariable._TensorConversionFunction)
# pylint: enable=protected-access


ops.register_dense_tensor_like_type(Variable)<|MERGE_RESOLUTION|>--- conflicted
+++ resolved
@@ -118,8 +118,6 @@
   `trainable_variables()` returns the contents of this collection. The
   various `Optimizer` classes use this collection as the default list of
   variables to optimize.
-<<<<<<< HEAD
-=======
 
   @compatibility(eager)
   `tf.Variable` is not compatible with eager execution.  Use
@@ -128,7 +126,6 @@
   guide](https://github.com/tensorflow/tensorflow/tree/master/tensorflow/contrib/eager/python/g3doc/guide.md#variables-and-optimizers)
   for details on how variables work in eager execution.
   @end_compatibility
->>>>>>> 85f8d924
   """
 
   def __init__(self,
