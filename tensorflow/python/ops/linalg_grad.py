--- conflicted
+++ resolved
@@ -268,16 +268,6 @@
 
 @ops.RegisterGradient("Svd")
 def _SvdGrad(op, grad_s, grad_u, grad_v):
-<<<<<<< HEAD
-  """Gradient for the singular value decomposition
-
-  The derivation for the compute_uv=False case, and most of
-  the derivation for the full_matrices=True case, are in
-  Giles' paper (see reference at top of file).  A derivation for
-  the full_matrices=False case is available at
-  https://j-towns.github.io/papers/svd-derivative.pdf
-  """
-=======
   """Gradient for the singular value decomposition."""
 
   # The derivation for the compute_uv=False case, and most of
@@ -285,7 +275,6 @@
   # Giles' paper (see reference at top of file).  A derivation for
   # the full_matrices=False case is available at
   # https://j-towns.github.io/papers/svd-derivative.pdf
->>>>>>> e4532d20
   a = op.inputs[0]
   a_shape = a.get_shape().with_rank_at_least(2)
 
