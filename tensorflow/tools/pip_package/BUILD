--- conflicted
+++ resolved
@@ -30,13 +30,7 @@
         ":other_headers",
         ":simple_console",
         "//tensorflow:tensorflow_py",
-<<<<<<< HEAD
-        #        "//tensorflow/contrib/session_bundle:all_files",
-        #        "//tensorflow/contrib/session_bundle:manifest_proto_py",
-        #        "//tensorflow/contrib/session_bundle/example:half_plus_two",
-=======
         "//tensorflow/contrib/session_bundle:all_files",
->>>>>>> 01925fe2
         "//tensorflow/contrib/slim:all_files",
         "//tensorflow/contrib/slim/python/slim/data:all_files",
         "//tensorflow/contrib/slim/python/slim/nets:all_files",
