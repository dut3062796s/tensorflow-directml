--- conflicted
+++ resolved
@@ -1898,32 +1898,7 @@
         flaky = 0,
         xla_enabled = False,
         grpc_enabled = False):
-<<<<<<< HEAD
-    if main == None:
-        main = name + ".py"
-    for config in ["cpu", "gpu"]:
-        test_name = name
-        test_tags = tags
-        if config == "gpu":
-            test_name += "_gpu"
-            test_tags = test_tags + tf_gpu_tests_tags()
-        tf_py_test(
-            name = test_name,
-            size = size,
-            srcs = srcs,
-            data = data,
-            main = main,
-            args = args,
-            tags = test_tags,
-            shard_count = shard_count,
-            additional_deps = additional_deps,
-            kernels = kernels,
-            flaky = flaky,
-            xla_enabled = xla_enabled,
-            grpc_enabled = grpc_enabled,
-        )
-=======
-    test_tags = tags + tf_cuda_tests_tags()
+    test_tags = tags + tf_gpu_tests_tags()
     tf_py_test(
         name = name,
         size = size,
@@ -1939,7 +1914,6 @@
         xla_enabled = xla_enabled,
         grpc_enabled = grpc_enabled,
     )
->>>>>>> 26d3617d
 
 register_extension_info(
     extension_name = "gpu_py_test",
