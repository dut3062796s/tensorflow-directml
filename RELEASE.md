# Changes Since Last Release

<<<<<<< HEAD
## Breaking Changes to the API
* env.h replaces use of New*File() functions to use std::unique_ptr return
  arguments, removing the old raw pointer returns.

=======
>>>>>>> 896086b2
# Release 0.9.0

## Major Features and Improvements

* Python 3.5 support and binaries
* Added iOS support
* Added support for processing on GPUs on MacOS
* Added makefile for better cross-platform build support (C API only)
* fp16 support and improved complex128 support for many ops
* Higher level functionality in contrib.{layers,losses,metrics,learn}
* More features to Tensorboard
* Improved support for string embedding and sparse features
* The RNN api is finally "official" (see, e.g., `tf.nn.dynamic_rnn`,
  `tf.nn.rnn`, and the classes in `tf.nn.rnn_cell`).
<<<<<<< HEAD
* TensorBoard now has an Audio Dashboard, with associated audio summaries.

## Big Fixes and Other Changes

* Turned on CuDNN Autotune.
* Added support for using third-party Python optimization algorithms (contrib.opt).
* Google Cloud Storage filesystem support.
* HDF5 support
* Add support for 3d convolutions and pooling.
* Update gRPC release to 0.14.
* Eigen version upgrade.
* Switch to eigen thread pool
* `tf.nn.moments()` now accepts a `shift` argument. Shifting by a good estimate
  of the mean improves numerical stability. Also changes the behavior of the
  `shift` argument to `tf.nn.sufficient_statistics()`.
* Performance improvements
* Many bugfixes
* Many documentation fixes
* TensorBoard fixes: graphs with only one data point, Nan values, 
  reload button and auto-reload, tooltips in scalar charts, run 
  filtering, stable colors
* Tensorboard graph visualizer now supports run metadata. Clicking on nodes
  while viewing a stats for a particular run will show runtime statistics, such
  as memory or compute usage. Unused nodes will be faded out.

## Thanks to our Contributors

This release contains contributions from many people at Google, as well as:

Aaron Schumacher, Aidan Dang, Akihiko ITOH, Aki Sukegawa, Arbit Chen, Aziz Alto, Danijar Hafner, Erik Erwitt, Fabrizio Milo, Felix Maximilian Möller, Henry Saputra, Sung Kim, Igor Babuschkin, Jan Zikes, Jesper Steen Møller, Johannes Mayer, Justin Harris, Kashif Rasul, Kevin Robinson, Loo Rong Jie, Lucas Moura, Łukasz Bieniasz-Krzywiec, Mario Cho, Maxim Grechkin, Michael Heilman, Mostafa Rahmani, Mourad Mourafiq, @ninotoshi, Orion Reblitz-Richardson, Yuncheng Li, @raoqiyu, Robert DiPietro, Sam Abrahams, Sebastian Raschka, Siddharth Agrawal, @snakecharmer1024, Stephen Roller, Sung Kim, SunYeop Lee, Thijs Vogels, Till Hoffmann, Victor Melo, Ville Kallioniemi, Waleed Abdulla, Wenjian Huang, Yaroslav Bulatov, Yeison Rodriguez, Yuan (Terry) Tang, Yuxin Wu, @zhongzyd, Ziming Dong, Zohar Jackson

We are also grateful to all who filed issues or helped resolve them, asked and 
answered questions, and were part of inspiring discussions. 


## Features & Improvements
* Connectionist Temporal Classification ops are now "official" (see, e.g.,
  `tf.nn.ctc_loss`)
* The RNN api is finally "official" (see, e.g., `tf.nn.dynamic_rnn`,
  `tf.nn.rnn`, and the classes in `tf.nn.rnn_cell`).
=======
>>>>>>> 896086b2
* TensorBoard now has an Audio Dashboard, with associated audio summaries.

## Big Fixes and Other Changes

* Turned on CuDNN Autotune.
* Added support for using third-party Python optimization algorithms (contrib.opt).
* Google Cloud Storage filesystem support.
* HDF5 support
* Add support for 3d convolutions and pooling.
* Update gRPC release to 0.14.
* Eigen version upgrade.
* Switch to eigen thread pool
* `tf.nn.moments()` now accepts a `shift` argument. Shifting by a good estimate
  of the mean improves numerical stability. Also changes the behavior of the
  `shift` argument to `tf.nn.sufficient_statistics()`.
* Performance improvements
* Many bugfixes
* Many documentation fixes
* TensorBoard fixes: graphs with only one data point, Nan values, 
  reload button and auto-reload, tooltips in scalar charts, run 
  filtering, stable colors
* Tensorboard graph visualizer now supports run metadata. Clicking on nodes
  while viewing a stats for a particular run will show runtime statistics, such
  as memory or compute usage. Unused nodes will be faded out.

## Thanks to our Contributors

This release contains contributions from many people at Google, as well as:

Aaron Schumacher, Aidan Dang, Akihiko ITOH, Aki Sukegawa, Arbit Chen, Aziz Alto, Danijar Hafner, Erik Erwitt, Fabrizio Milo, Felix Maximilian Möller, Henry Saputra, Sung Kim, Igor Babuschkin, Jan Zikes, Jesper Steen Møller, Johannes Mayer, Justin Harris, Kashif Rasul, Kevin Robinson, Loo Rong Jie, Lucas Moura, Łukasz Bieniasz-Krzywiec, Mario Cho, Maxim Grechkin, Michael Heilman, Mostafa Rahmani, Mourad Mourafiq, @ninotoshi, Orion Reblitz-Richardson, Yuncheng Li, @raoqiyu, Robert DiPietro, Sam Abrahams, Sebastian Raschka, Siddharth Agrawal, @snakecharmer1024, Stephen Roller, Sung Kim, SunYeop Lee, Thijs Vogels, Till Hoffmann, Victor Melo, Ville Kallioniemi, Waleed Abdulla, Wenjian Huang, Yaroslav Bulatov, Yeison Rodriguez, Yuan (Terry) Tang, Yuxin Wu, @zhongzyd, Ziming Dong, Zohar Jackson

We are also grateful to all who filed issues or helped resolve them, asked and 
answered questions, and were part of inspiring discussions. 


# Release 0.8.0

## Major Features and Improvements

* Added a distributed runtime using GRPC
* Move skflow to `contrib/learn`
* Better linear optimizer in `contrib/linear_optimizer`
* Random forest implementation in `contrib/tensor_forest`
* CTC loss and decoders in `contrib/ctc`
* Basic support for `half` data type
* Better support for loading user ops (see examples in `contrib/`)
* Allow use of (non-blocking) Eigen threadpool with `TENSORFLOW_USE_EIGEN_THREADPOOL` define
* Add an extension mechanism for adding network file system support
* TensorBoard displays metadata stats (running time, memory usage and device used) and tensor shapes

## Big Fixes and Other Changes

* Utility for inspecting checkpoints
* Basic tracing and timeline support
* Allow building against cuDNN 5 (not incl. RNN/LSTM support) 
* Added instructions and binaries for ProtoBuf library with fast serialization and without 64MB limit
* Added special functions
* `bool`-strictness: Tensors have to be explictly compared to `None`
* Shape strictness: all fed values must have a shape that is compatible with the tensor they are replacing
* Exposed `tf.while_loop` (deprecated `control_flow_ops.While`)
* run() now takes RunOptions and RunMetadata, which enable timing stats
* Fixed lots of potential overflow problems in op kernels
* Various performance improvements, especially for RNNs and convolutions
* Many bugfixes
* Nightly builds, tutorial tests, many test improvements
* New examples: transfer learning and deepdream ipython notebook
* Added tutorials, many documentation fixes.

## Thanks to our Contributors

This release contains contributions from many people at Google, as well as:

Abhinav Upadhyay, Aggelos Avgerinos, Alan Wu, Alexander G. de G. Matthews, Aleksandr Yahnev, @amchercashin, Andy Kitchen, Aurelien Geron, Awni Hannun, @BanditCat, Bas Veeling, Cameron Chen, @cg31, Cheng-Lung Sung, Christopher Bonnett, Dan Becker, Dan Van Boxel, Daniel Golden, Danijar Hafner, Danny Goodman, Dave Decker, David Dao, David Kretch, Dongjoon Hyun, Dustin Dorroh, @e-lin, Eurico Doirado, Erik Erwitt, Fabrizio Milo, @gaohuazuo, Iblis Lin, Igor Babuschkin, Isaac Hodes, Isaac Turner, Iván Vallés, J Yegerlehner, Jack Zhang, James Wexler, Jan Zikes, Jay Young, Jeff Hodges, @jmtatsch, Johnny Lim, Jonas Meinertz Hansen, Kanit Wongsuphasawat, Kashif Rasul, Ken Shirriff, Kenneth Mitchner, Kenta Yonekura, Konrad Magnusson, Konstantin Lopuhin, @lahwran, @lekaha, @liyongsea, Lucas Adams, @makseq, Mandeep Singh, @manipopopo, Mark Amery, Memo Akten, Michael Heilman, Michael Peteuil, Nathan Daly, Nicolas Fauchereau, @ninotoshi, Olav Nymoen, @panmari, @papelita1234, Pedro Lopes, Pranav Sailesh Mani, RJ Ryan, Rob Culliton, Robert DiPietro, @ronrest, Sam Abrahams, Sarath Shekkizhar, Scott Graham, Sebastian Raschka, Sung Kim, Surya Bhupatiraju, Syed Ahmed, Till Hoffmann, @timsl, @urimend, @vesnica, Vlad Frolov, Vlad Zagorodniy, Wei-Ting Kuo, Wenjian Huang, William Dmitri Breaden Madden, Wladimir Schmidt, Yuwen Yan, Yuxin Wu, Yuya Kusakabe, @zhongzyd, @znah.

We are also grateful to all who filed issues or helped resolve them, asked and 
answered questions, and were part of inspiring discussions. 


# Release 0.7.1

## Bug Fixes and Other Changes

* Added gfile.Open and gfile.Copy, used by input_data.py.
* Fixed Saver bug when MakeDirs tried to create empty directory.
* GPU Pip wheels are built with cuda 7.5 and cudnn-v4, making them
  required for the binary releases. Lower versions of cuda/cudnn can
  be supported by installing from sources and setting the options
  during ./configure
* Fix dataset encoding example for Python3 (@danijar)
* Fix PIP installation by not packaging protobuf as part of wheel,
  require protobuf 3.0.0b2.
* Fix Mac pip installation of numpy by requiring pip >= 1.10.1.
* Improvements and fixes to Docker image.


# Release 0.7.0

## Major Features and Improvements

* Allow using any installed Cuda >= 7.0 and cuDNN >= R2, and add support
  for cuDNN R4
* Added a `contrib/` directory for unsupported or experimental features, 
  including higher level `layers` module
* Added an easy way to add and dynamically load user-defined ops
* Built out a good suite of tests, things should break less!
* Added `MetaGraphDef` which makes it easier to save graphs with metadata
* Added assignments for "Deep Learning with TensorFlow" udacity course 


## Bug Fixes and Other Changes

* Added a versioning framework for `GraphDef`s to ensure compatibility
* Enforced Python 3 compatibility
* Internal changes now show up as sensibly separated commits
* Open-sourced the doc generator
* Un-fork Eigen
* Simplified the `BUILD` files and cleaned up C++ headers
* TensorFlow can now be used as a submodule in another bazel build
* New ops (e.g., `*fft`, `*_matrix_solve`)
* Support for more data types in many ops
* Performance improvements
* Various bugfixes
* Documentation fixes and improvements


## Breaking Changes to the API

* `AdjustContrast` kernel deprecated, new kernel `AdjustContrastv2` takes and
  outputs float only. `adjust_contrast` now takes all data types.
* `adjust_brightness`'s `delta` argument is now always assumed to be in `[0,1]`
  (as is the norm for images in floating point formats), independent of the
  data type of the input image.
* The image processing ops do not take `min` and `max` inputs any more, casting
  safety is handled by `saturate_cast`, which makes sure over- and underflows
  are handled before casting to data types with smaller ranges.
* For C++ API users: `IsLegacyScalar` and `IsLegacyVector` are now gone from
  `TensorShapeUtils` since TensorFlow is scalar strict within Google (for
  example, the shape argument to `tf.reshape` can't be a scalar anymore).  The
  open source release was already scalar strict, so outside Google `IsScalar`
  and `IsVector` are exact replacements.
* The following files are being removed from `tensorflow/core/public/`:
    * `env.h` -> `../platform/env.h`
    * `status.h` -> `../lib/core/status.h`
    * `tensor.h` -> `../framework/tensor.h`
    * `tensor_shape.h` -> `../framework/tensor_shape.h`
    * `partial_tensor_shape.h` -> `../framework/partial_tensor_shape.h`
    * `tensorflow_server.h` deleted
* For C++ API users: `TensorShape::ShortDebugString` has been renamed to
  `DebugString`, and the previous `DebugString` behavior is gone (it was
  needlessly verbose and produced a confusing empty string for scalars).
* `GraphOptions.skip_common_subexpression_elimination` has been removed. All
  graph optimizer options are now specified via
  `GraphOptions.OptimizerOptions`.
* `ASSERT_OK` / `EXPECT_OK` macros conflicted with external projects, so they
  were renamed `TF_ASSERT_OK`, `TF_EXPECT_OK`.  The existing macros are
  currently maintained for short-term compatibility but will be removed.
* The non-public `nn.rnn` and the various `nn.seq2seq` methods now return
  just the final state instead of the list of all states.
* `tf.scatter_update` now no longer guarantees that lexicographically largest
  index be used for update when duplicate entries exist.
* `tf.image.random_crop(image, [height, width])` is now
  `tf.random_crop(image, [height, width, depth])`, and `tf.random_crop` works
  for any rank (not just 3-D images).  The C++ `RandomCrop` op has been replaced
  with pure Python.
* Renamed `tf.test.GetTempDir` and `tf.test.IsBuiltWithCuda` to
  `tf.test.get_temp_dir` and `tf.test.is_built_with_cuda` for PEP-8
  compatibility.
* `parse_example`'s interface has changed, the old interface is accessible in
  `legacy_parse_example` (same for related functions).
* New `Variable`s are not added to the same collection several times even if
  a list with duplicates is passed to the constructor.
* The Python API will now properly set the `list` member of `AttrValue` in
  constructed `GraphDef` messages for empty lists.  The serialization of some
  graphs will change, but the change is both forwards and backwards compatible.
  It will break tests that compare a generated `GraphDef` to a golden serialized
  `GraphDef` (which is discouraged).


## Thanks to our Contributors

This release contains contributions from many people at Google, as well as:

Akiomi Kamakura, Alex Vig, Alexander Rosenberg Johansen, Andre Cruz, Arun Ahuja,
Bart Coppens, Bernardo Pires, Carl Vondrick, Cesar Salgado, Chen Yu,
Christian Jauvin, Damien Aymeric, Dan Vanderkam, Denny Britz, Dongjoon Hyun,
Eren Güven, Erik Erwitt, Fabrizio Milo, G. Hussain Chinoy, Jim Fleming,
Joao Felipe Santos, Jonas Meinertz Hansen, Joshi Rekha, Julian Viereck,
Keiji Ariyama, Kenton Lee, Krishna Sankar, Kristina Chodorow, Linchao Zhu,
Lukas Krecan, Mark Borgerding, Mark Daoust, Moussa Taifi,
Nathan Howell, Naveen Sundar Govindarajulu, Nick Sweeting, Niklas Riekenbrauck,
Olivier Grisel, Patrick Christ, Povilas Liubauskas, Rainer Wasserfuhr,
Romain Thouvenin, Sagan Bolliger, Sam Abrahams, Taehoon Kim, Timothy J Laurent,
Vlad Zavidovych, Yangqing Jia, Yi-Lin Juang, Yuxin Wu, Zachary Lipton,
Zero Chen, Alan Wu, @brchiu, @emmjaykay, @jalammar, @Mandar-Shinde,
@nsipplswezey, @ninotoshi, @panmari, @prolearner and @rizzomichaelg.

We are also grateful to all who filed issues or helped resolve them, asked and 
answered questions, and were part of inspiring discussions. 


# Release 0.6.0

## Major Features and Improvements

* Python 3.3+ support via changes to python codebase and ability
  to specify python version via ./configure.

* Some improvements to GPU performance and memory usage:
  [convnet benchmarks](https://github.com/soumith/convnet-benchmarks/issues/66)
  roughly equivalent with native cudnn v2 performance.  Improvements mostly due
  to moving to 32-bit indices, faster shuffling kernels.  More improvements to
  come in later releases.


## Bug Fixes

* Lots of fixes to documentation and tutorials, many contributed
  by the public.

* 271 closed issues on github issues.

## Backwards-Incompatible Changes

* `tf.nn.fixed_unigram_candidate_sampler` changed its default 'distortion'
  attribute from 0.0 to 1.0. This was a bug in the original release
  that is now fixed.

# Release 0.5.0

Initial release of TensorFlow.<|MERGE_RESOLUTION|>--- conflicted
+++ resolved
@@ -1,12 +1,13 @@
 # Changes Since Last Release
 
-<<<<<<< HEAD
+## Features and Improvements
+* Connectionist Temporal Classification ops are now "official" (see, e.g.,
+  `tf.nn.ctc_loss`)
+
 ## Breaking Changes to the API
-* env.h replaces use of New*File() functions to use std::unique_ptr return
-  arguments, removing the old raw pointer returns.
-
-=======
->>>>>>> 896086b2
+* `env.h` replaces use of `New*File()` functions to use `std::unique_ptr`
+  return arguments, removing the old raw pointer returns.
+
 # Release 0.9.0
 
 ## Major Features and Improvements
@@ -21,7 +22,6 @@
 * Improved support for string embedding and sparse features
 * The RNN api is finally "official" (see, e.g., `tf.nn.dynamic_rnn`,
   `tf.nn.rnn`, and the classes in `tf.nn.rnn_cell`).
-<<<<<<< HEAD
 * TensorBoard now has an Audio Dashboard, with associated audio summaries.
 
 ## Big Fixes and Other Changes
@@ -55,49 +55,6 @@
 
 We are also grateful to all who filed issues or helped resolve them, asked and 
 answered questions, and were part of inspiring discussions. 
-
-
-## Features & Improvements
-* Connectionist Temporal Classification ops are now "official" (see, e.g.,
-  `tf.nn.ctc_loss`)
-* The RNN api is finally "official" (see, e.g., `tf.nn.dynamic_rnn`,
-  `tf.nn.rnn`, and the classes in `tf.nn.rnn_cell`).
-=======
->>>>>>> 896086b2
-* TensorBoard now has an Audio Dashboard, with associated audio summaries.
-
-## Big Fixes and Other Changes
-
-* Turned on CuDNN Autotune.
-* Added support for using third-party Python optimization algorithms (contrib.opt).
-* Google Cloud Storage filesystem support.
-* HDF5 support
-* Add support for 3d convolutions and pooling.
-* Update gRPC release to 0.14.
-* Eigen version upgrade.
-* Switch to eigen thread pool
-* `tf.nn.moments()` now accepts a `shift` argument. Shifting by a good estimate
-  of the mean improves numerical stability. Also changes the behavior of the
-  `shift` argument to `tf.nn.sufficient_statistics()`.
-* Performance improvements
-* Many bugfixes
-* Many documentation fixes
-* TensorBoard fixes: graphs with only one data point, Nan values, 
-  reload button and auto-reload, tooltips in scalar charts, run 
-  filtering, stable colors
-* Tensorboard graph visualizer now supports run metadata. Clicking on nodes
-  while viewing a stats for a particular run will show runtime statistics, such
-  as memory or compute usage. Unused nodes will be faded out.
-
-## Thanks to our Contributors
-
-This release contains contributions from many people at Google, as well as:
-
-Aaron Schumacher, Aidan Dang, Akihiko ITOH, Aki Sukegawa, Arbit Chen, Aziz Alto, Danijar Hafner, Erik Erwitt, Fabrizio Milo, Felix Maximilian Möller, Henry Saputra, Sung Kim, Igor Babuschkin, Jan Zikes, Jesper Steen Møller, Johannes Mayer, Justin Harris, Kashif Rasul, Kevin Robinson, Loo Rong Jie, Lucas Moura, Łukasz Bieniasz-Krzywiec, Mario Cho, Maxim Grechkin, Michael Heilman, Mostafa Rahmani, Mourad Mourafiq, @ninotoshi, Orion Reblitz-Richardson, Yuncheng Li, @raoqiyu, Robert DiPietro, Sam Abrahams, Sebastian Raschka, Siddharth Agrawal, @snakecharmer1024, Stephen Roller, Sung Kim, SunYeop Lee, Thijs Vogels, Till Hoffmann, Victor Melo, Ville Kallioniemi, Waleed Abdulla, Wenjian Huang, Yaroslav Bulatov, Yeison Rodriguez, Yuan (Terry) Tang, Yuxin Wu, @zhongzyd, Ziming Dong, Zohar Jackson
-
-We are also grateful to all who filed issues or helped resolve them, asked and 
-answered questions, and were part of inspiring discussions. 
-
 
 # Release 0.8.0
 
